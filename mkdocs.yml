--- conflicted
+++ resolved
@@ -44,26 +44,9 @@
     - Handoffs:
       - Handoff to Another Agent: 2-agent-collaboration/3-handoffs.md
   - Agent Knowledge:
-<<<<<<< HEAD
     - Manage Knowledge: 2-knowledge/1-using-portal.md
     - Agent Without Knowledge: 2-knowledge/2-capabilities.md
     - Using Knowledge: 2-knowledge/3-local-dev.md
-=======
-    - Manage Knowledge: 2-knowledge/1-manage-knowledge.md
-    - Agent Without Knowledge: 2-knowledge/2-without-knowledge.md
-    - Using Knowledge: 2-knowledge/3-using-knowledge.md
-  - Agent Tools:
-    - What are Agent Tools: 3-tools/1-agent-tool-types.md
-    - Using Agent Tools:
-      - Package Agent Tools: 3-tools/2-using-tools/1-package-tools.md
-      - Docker Agent Tools: 3-tools/2-using-tools/2-docker-tools.md
-      - Custom Agent Tools: 3-tools/2-using-tools/3-custom-tools.md
-      - LLM Package Agent Tools: 3-tools/2-using-tools/4-llm-package-tools.md
-  - Messaging:
-    - Conversation with Agent: 4-messaging/1-agent-conversations.md
-    - Semantic Conversations: 4-messaging/2-semantic-conversations.md
-    - Handing Over Conversations: 4-messaging/3-handing-over-conversations.md
->>>>>>> 271e21c9
   - Encyclopedia:
     - Multi-flow Agents: n-encyclopedia/multi-flow-agents.md
     - Signaling Agent Workflows: n-encyclopedia/signaling-agent-workflows.md
